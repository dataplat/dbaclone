﻿# Add all things you want to run after importing the main code

# Load Configurations
foreach ($file in (Get-ChildItem "$($script:ModuleRoot)\internal\configurations\*.ps1" -ErrorAction Ignore)) {
    . Import-ModuleFile -Path $file.FullName
}

# Load Scriptblocks
foreach ($file in (Get-ChildItem "$($script:ModuleRoot)\internal\scriptblocks\*.ps1" -ErrorAction Ignore)) {
    . Import-ModuleFile -Path $file.FullName
}

# Load Tab Expansion
foreach ($file in (Get-ChildItem "$($script:ModuleRoot)\internal\tepp\*.tepp.ps1" -ErrorAction Ignore)) {
    . Import-ModuleFile -Path $file.FullName
}

# Load Tab Expansion Assignment
. Import-ModuleFile -Path "$($script:ModuleRoot)\internal\tepp\assignment.ps1"

# Load License
. Import-ModuleFile -Path "$($script:ModuleRoot)\internal\scripts\license.ps1"

# Check the information mode
if ((Get-PSFConfigValue -FullName dbaclone.informationstore.mode).ToLower() -eq 'file') {
    # Get the json file
    $jsonFolder = Get-PSFConfigValue -FullName dbaclone.informationstore.path
    $jsonCred = Get-PSFConfigValue -FullName dbaclone.informationstore.credential -Fallback $null

    # Create a PS Drive
    if (Get-PSDrive -Name DCNJSONFolder -Scope Global -ErrorAction SilentlyContinue -eq $null) {
        try {
            $null = New-PSDrive -Name DCNJSONFolder -Root $jsonFolder -Credential $jsonCred -PSProvider FileSystem -Scope Global

            while ((Get-PSDrive | Select-Object -ExpandProperty Name) -notcontains 'DCNJSONFolder') {
                Start-Sleep -Milliseconds 500
            }
        }
        catch {
            Stop-PSFFunction -Message "Couldn't create PS Drive" -Target $jsonFolder -ErrorRecord $_
        }
    }
}

# Check if window is in elevated mode
if ( -not (Test-PSFPowerShell -Elevated) ) {
    Stop-PSFFunction -Message "Module requires elevation. Please run the console in Administrator mode" -FunctionName 'Post Import'
}

if (-not (Test-DcnModule -WindowsVersion)) {
    Stop-PSFFunction -Message "Unsupported version of Windows" -FunctionName 'Post Import'
}

# Check if the configuration has been set
if (-not (Test-DcnModule -SetupStatus)) {
<<<<<<< HEAD
    Write-PSFMessage -Message "The module is not yet configured. Please run Set-DcnConfiguration to make the neccesary changes" -Level Warning
=======
	Write-PSFMessage -Message "The module is not yet configured. Please run Set-DcnConfiguration to make the neccesary changes" -Level Warning
}

# Check the version of the module
if (-not (Test-DcnVersion)) {
	Write-PSFMessage -Message "The module is not up-to-date. Please update the module to be sure to have the latest version." -Level Warning
>>>>>>> 017fa850
}<|MERGE_RESOLUTION|>--- conflicted
+++ resolved
@@ -53,14 +53,10 @@
 
 # Check if the configuration has been set
 if (-not (Test-DcnModule -SetupStatus)) {
-<<<<<<< HEAD
     Write-PSFMessage -Message "The module is not yet configured. Please run Set-DcnConfiguration to make the neccesary changes" -Level Warning
-=======
-	Write-PSFMessage -Message "The module is not yet configured. Please run Set-DcnConfiguration to make the neccesary changes" -Level Warning
 }
 
 # Check the version of the module
 if (-not (Test-DcnVersion)) {
 	Write-PSFMessage -Message "The module is not up-to-date. Please update the module to be sure to have the latest version." -Level Warning
->>>>>>> 017fa850
 }